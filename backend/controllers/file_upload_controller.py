--- conflicted
+++ resolved
@@ -1,8 +1,4 @@
-<<<<<<< HEAD
 # controllers/file_upload_controller.py - UPDATED WITH 3D MODEL GENERATION
-=======
-# controllers/file_upload_controller.py - FIXED 3D VIEWER VERSION
->>>>>>> bbbff112
 
 import os
 import time
@@ -15,12 +11,9 @@
 from models.user import User
 from models.file_analysis import FileAnalysis, FileAnalysisCreate
 from services.material_analysis import MaterialAnalysisService, CostEstimationService
-<<<<<<< HEAD
 from services.model_3d_service import Model3DService 
 import numpy as np
 import math
-=======
->>>>>>> bbbff112
 
 # Blueprint oluştur
 upload_bp = Blueprint('upload', __name__, url_prefix='/api/upload')
@@ -1046,11 +1039,7 @@
         }
     }), 200
 
-<<<<<<< HEAD
 # ===== STATIC FILE SERVING =====
-=======
-# ===== 3D VIEWER ENDPOINTS - FIXED VERSION =====
->>>>>>> bbbff112
 
 @upload_bp.route('/static/<path:filename>')
 def serve_static_files(filename):
@@ -1067,16 +1056,11 @@
 
 @upload_bp.route('/cleanup-old-files', methods=['POST'])
 @jwt_required()
-<<<<<<< HEAD
 def cleanup_old_files():
     """
     Eski render ve model dosyalarını temizle
     Sadece admin kullanıcılar için
     """
-=======
-def get_wireframe_data(analysis_id):
-    """STEP dosyası için wireframe data getir - FIXED"""
->>>>>>> bbbff112
     try:
         current_user = get_current_user()
         
@@ -1136,7 +1120,6 @@
                 "message": "Maksimum 10 analiz işlenebilir"
             }), 400
         
-<<<<<<< HEAD
         model_service = Model3DService()
         results = []
         
@@ -1180,15 +1163,6 @@
                 "failed": len(analysis_ids) - successful_count
             }
         }), 200
-=======
-        # Wireframe data oluştur
-        try:
-            from services.step_renderer import create_step_wireframe_data
-            wireframe_data = create_step_wireframe_data(file_path)
-        except ImportError:
-            # Fallback - basit wireframe data
-            wireframe_data = create_simple_wireframe_data(step_analysis)
->>>>>>> bbbff112
         
     except Exception as e:
         return jsonify({
@@ -1197,53 +1171,9 @@
         }), 500
     
 
-<<<<<<< HEAD
 @upload_bp.route('/wireframe-data/<analysis_id>', methods=['GET'])
 def get_wireframe_data_for_viewer(analysis_id):
     """3D viewer için wireframe data getir"""
-=======
-def create_simple_wireframe_data(step_analysis):
-    """STEP analizi verilerinden basit wireframe data oluştur - FALLBACK"""
-    try:
-        x = step_analysis.get("X (mm)", 50)
-        y = step_analysis.get("Y (mm)", 30) 
-        z = step_analysis.get("Z (mm)", 20)
-        
-        # Basit kutu wireframe
-        vertices = [
-            [0, 0, 0], [x, 0, 0], [x, y, 0], [0, y, 0],  # alt yüz
-            [0, 0, z], [x, 0, z], [x, y, z], [0, y, z]   # üst yüz
-        ]
-        
-        edges = [
-            # Alt yüz kenarları
-            [0, 1], [1, 2], [2, 3], [3, 0],
-            # Üst yüz kenarları  
-            [4, 5], [5, 6], [6, 7], [7, 4],
-            # Dikey kenarlar
-            [0, 4], [1, 5], [2, 6], [3, 7]
-        ]
-        
-        return {
-            'vertices': vertices,
-            'edges': edges,
-            'vertex_count': len(vertices),
-            'edge_count': len(edges),
-            'bounding_box': {
-                'min': [0, 0, 0],
-                'max': [x, y, z],
-                'center': [x/2, y/2, z/2],
-                'dimensions': [x, y, z]
-            }
-        }
-    except:
-        return None
-
-@upload_bp.route('/render/<analysis_id>', methods=['GET'])
-@jwt_required()
-def get_step_render(analysis_id):
-    """STEP dosyası için render görüntüsü getir - FIXED"""
->>>>>>> bbbff112
     try:
         
         # Analiz kaydını bul
@@ -1265,19 +1195,7 @@
                 "message": "STEP analizi mevcut değil"
             }), 404
         
-<<<<<<< HEAD
         wireframe_data = None
-=======
-        # Render oluştur
-        try:
-            from services.step_renderer import generate_step_views
-            rendered_files = generate_step_views(file_path, views=['isometric'])
-        except ImportError:
-            return jsonify({
-                "success": False,
-                "message": "Render servisi mevcut değil"
-            }), 503
->>>>>>> bbbff112
         
         # 1. STEP dosyası varsa gerçek wireframe oluştur
         file_path = analysis.get('file_path')
@@ -1320,29 +1238,17 @@
             "success": False,
             "message": f"Wireframe data hatası: {str(e)}"
         }), 500
-<<<<<<< HEAD
     
 @upload_bp.route('/3d-viewer-serve/<analysis_id>', methods=['GET'])
 def serve_3d_viewer_page(analysis_id):
     """3D viewer HTML sayfasını döndür"""
-=======
-
-@upload_bp.route('/3d-viewer/<analysis_id>', methods=['GET'])
-@jwt_required()
-def get_3d_viewer_page(analysis_id):
-    """3D viewer sayfası için HTML döndür - FIXED"""
->>>>>>> bbbff112
     try:
         
         # Analiz kontrolü
         analysis = FileAnalysis.find_by_id(analysis_id)
 
         
-<<<<<<< HEAD
         # 3D viewer HTML template
-=======
-        # 3D viewer HTML'ini döndür
->>>>>>> bbbff112
         viewer_html = f'''
         <!DOCTYPE html>
         <html lang="tr">
@@ -1351,7 +1257,6 @@
             <meta name="viewport" content="width=device-width, initial-scale=1.0">
             <title>3D Model Viewer - {analysis.get('original_filename', 'Model')}</title>
             <style>
-<<<<<<< HEAD
                 body {{ margin: 0; padding: 0; background: #1a1a1a; font-family: Arial, sans-serif; color: white; overflow: hidden; }}
                 #viewer-container {{ width: 100vw; height: 100vh; position: relative; }}
                 #loading {{ position: absolute; top: 50%; left: 50%; transform: translate(-50%, -50%); text-align: center; z-index: 1000; }}
@@ -1607,14 +1512,6 @@
                 
                 document.addEventListener('DOMContentLoaded', init3D);
             </script>
-=======
-                body {{ margin: 0; overflow: hidden; }}
-                iframe {{ width: 100vw; height: 100vh; border: none; }}
-            </style>
-        </head>
-        <body>
-            <iframe src="/static/3d-viewer.html?analysis_id={analysis_id}"></iframe>
->>>>>>> bbbff112
         </body>
         </html>
         '''
@@ -1627,7 +1524,6 @@
             "message": f"3D viewer hatası: {str(e)}"
         }), 500
 
-<<<<<<< HEAD
 def create_step_wireframe_from_file(step_path):
     """STEP dosyasından wireframe data oluştur"""
     try:
@@ -1800,18 +1696,4 @@
         return 'Bilinmiyor'
         
     except Exception as e:
-        return 'Bilinmiyor'
-=======
-# ===== STATIC FILE SERVING - FIXED =====
-
-@upload_bp.route('/static/<path:filename>')
-def serve_static_files(filename):
-    """Static dosyaları serve et"""
-    try:
-        return send_from_directory('static', filename)
-    except Exception as e:
-        return jsonify({
-            "success": False,
-            "message": f"Static dosya hatası: {str(e)}"
-        }), 404
->>>>>>> bbbff112
+        return 'Bilinmiyor'